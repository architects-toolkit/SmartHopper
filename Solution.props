<Project>
  <PropertyGroup>
<<<<<<< HEAD
    <SolutionVersion>0.6.0-dev.250824</SolutionVersion>
=======
    <SolutionVersion>0.6.0-dev.250825</SolutionVersion>
>>>>>>> 9f8c56c3
  </PropertyGroup>
</Project><|MERGE_RESOLUTION|>--- conflicted
+++ resolved
@@ -1,9 +1,5 @@
 <Project>
   <PropertyGroup>
-<<<<<<< HEAD
-    <SolutionVersion>0.6.0-dev.250824</SolutionVersion>
-=======
     <SolutionVersion>0.6.0-dev.250825</SolutionVersion>
->>>>>>> 9f8c56c3
   </PropertyGroup>
 </Project>
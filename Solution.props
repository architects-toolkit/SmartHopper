<Project>
  <PropertyGroup>
<<<<<<< HEAD
    <SolutionVersion>0.3.0-beta</SolutionVersion>
=======
    <SolutionVersion>0.3.1-dev.250428</SolutionVersion>
>>>>>>> a5719df9
  </PropertyGroup>
</Project><|MERGE_RESOLUTION|>--- conflicted
+++ resolved
@@ -1,9 +1,5 @@
 <Project>
   <PropertyGroup>
-<<<<<<< HEAD
-    <SolutionVersion>0.3.0-beta</SolutionVersion>
-=======
-    <SolutionVersion>0.3.1-dev.250428</SolutionVersion>
->>>>>>> a5719df9
+    <SolutionVersion>0.3.1-dev.250429</SolutionVersion>
   </PropertyGroup>
 </Project>
1. This is a C# project.
2. The aim of the project is to create some Grasshopper components.
3. The project is structured in 5 solutions:
   - SmartHopper.Core: Contains the core functionality
   - SmartHopper.Core.Grasshopper: Contains the core functionality to interact with Grasshopper (type converters, utils, and tools)
   - SmartHopper.Components: Contains the Grasshopper components. Most of the components depend on the Component Base defined in SmartHopper.Core/ComponentBase. Each component implements a tool for a specific function defined in SmartHopper.Core.Grasshopper/Tools. Tools will be callable from a component, or from the AIChatComponent, which is a chat interface with AI.
   - SmartHopper.Config: Contains the configuration for the plugin and for the AI providers. It also defines the necessary models and interfaces.
   - SmartHopper.Menu: Sets up the menu bar
   - SmartHopper.Components.Test: Is a debugging solution, not available for production.
4. Use native Grasshopper types, objects and methods where possible.
5. Use https://developer.rhino3d.com/ as the official documentation.
6. Use English language only.
7. Component Structure:
   - All components should inherit from ComponentBase or a derived class.
   - Components should be named with the pattern [Category][Action][Type]Component (e.g., AITextGenerateComponent).
   - Consider using AIStatefulAsyncComponentBase since it already implements most of the required structure to manage AI methods, states and async operations.
<<<<<<< HEAD

When the user asks to add, change, deprecate, remove, fix, and/or security edit changes in the code, execute also the following tasks:
=======
8. When asked for a PR title or description, follow the rules in @.github/PULL_REQUEST_TEMPLATE.md

When the user asks to add, change, deprecate, remove, fix, or security edit changes in the code, execute also the following tasks:
>>>>>>> b25a7e2b
1. Only on the first edit, check if the version defined in @Solution.props is a dev version in format X.X.X-dev.YYMMDD. If so, update the date to today.
2. If relevant, mention the edit in the @CHANGELOG.md file under the "Unreleased" section. Do not modify other parts of the file.<|MERGE_RESOLUTION|>--- conflicted
+++ resolved
@@ -14,13 +14,8 @@
    - All components should inherit from ComponentBase or a derived class.
    - Components should be named with the pattern [Category][Action][Type]Component (e.g., AITextGenerateComponent).
    - Consider using AIStatefulAsyncComponentBase since it already implements most of the required structure to manage AI methods, states and async operations.
-<<<<<<< HEAD
-
-When the user asks to add, change, deprecate, remove, fix, and/or security edit changes in the code, execute also the following tasks:
-=======
 8. When asked for a PR title or description, follow the rules in @.github/PULL_REQUEST_TEMPLATE.md
 
 When the user asks to add, change, deprecate, remove, fix, or security edit changes in the code, execute also the following tasks:
->>>>>>> b25a7e2b
 1. Only on the first edit, check if the version defined in @Solution.props is a dev version in format X.X.X-dev.YYMMDD. If so, update the date to today.
 2. If relevant, mention the edit in the @CHANGELOG.md file under the "Unreleased" section. Do not modify other parts of the file.
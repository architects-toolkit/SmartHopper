name: Pull Request Validation

on:
  pull_request:
    branches: 
      - main
      - dev

permissions:
  contents: read
  pull-requests: read

jobs:
  version-check:
    name: 📦 Version Check
    runs-on: ubuntu-latest
<<<<<<< HEAD

=======
    permissions:
      contents: read
>>>>>>> 12ca905f
    steps:
      - uses: actions/checkout@8ade135a41bc03ea155e62e844d188df1ea18608 # v3

      - name: Validate Version in Solution.props
        run: |
          VERSION=$(grep -oP '(?<=<SolutionVersion>)[^<]+' Solution.props)
          if [[ ! $VERSION =~ ^[0-9]+\.[0-9]+\.[0-9]+(-[a-zA-Z0-9]+(\.[0-9]+)?)?$ ]]; then
            echo "Invalid version format in Solution.props. Must follow semantic versioning."
            exit 1
          fi

  changelog-check:
    name: 📝 Changelog Check
    runs-on: ubuntu-latest
    permissions:
      contents: read
      pull-requests: read
    steps:
      - uses: actions/checkout@8ade135a41bc03ea155e62e844d188df1ea18608 # v3

      - name: Check CHANGELOG.md is Updated
        uses: tj-actions/changed-files@d6e91a2266cdb9d62096cebf1e8546899c6aa18f # v45.0.6
        id: changelog-check
        with:
          files: CHANGELOG.md

      - name: Validate Changelog Update
        if: steps.changelog-check.outputs.any_changed != 'true'
        env:
          CHANGED_FILES: ${{ steps.changelog-check.outputs.all_changed_files }}
        run: |
          echo "Error: CHANGELOG.md must be updated with pull request changes"
          exit 1

  title-check:
    name: 🏷️ PR Title Style Check
    runs-on: ubuntu-latest
    permissions:
      pull-requests: read
    steps:
      - name: Validate PR Title Style
        run: |
          PR_TITLE="${{ github.event.pull_request.title }}"
          if [[ ! $PR_TITLE =~ ^(feat|fix|docs|style|refactor|test|chore)(\([a-z]+\))?:.+ ]]; then
            echo "Error: Pull request title must follow conventional commits format"
            echo "Example formats:"
            echo "  feat: add new feature"
            echo "  fix(component): resolve specific issue"
            echo "  docs(readme): update documentation"
            exit 1
          fi<|MERGE_RESOLUTION|>--- conflicted
+++ resolved
@@ -14,12 +14,7 @@
   version-check:
     name: 📦 Version Check
     runs-on: ubuntu-latest
-<<<<<<< HEAD
 
-=======
-    permissions:
-      contents: read
->>>>>>> 12ca905f
     steps:
       - uses: actions/checkout@8ade135a41bc03ea155e62e844d188df1ea18608 # v3
 

--- conflicted
+++ resolved
@@ -79,10 +79,6 @@
         /// <returns>The setting value, or null if not found.</returns>
         internal object GetSetting(string providerName, string settingName)
         {
-<<<<<<< HEAD
-            if (this.ProviderSettings.TryGetValue(providerName, out var settings) &&
-                settings.TryGetValue(settingName, out var value))
-=======
             // Initialize recursion guard if needed
             if (_currentlyGettingSettings == null)
                 _currentlyGettingSettings = new HashSet<string>();
@@ -97,7 +93,6 @@
             }
 
             try
->>>>>>> 442e543e
             {
                 _currentlyGettingSettings.Add(settingKey);
 
@@ -115,13 +110,6 @@
                     Debug.WriteLine($"[Settings] Found {providerName}.{settingName} in storage = {value}");
                     return value;
                 }
-<<<<<<< HEAD
-
-                Debug.WriteLine($"[Settings] Found {providerName}.{settingName} in storage = {value}");
-                return value;
-            }
-=======
->>>>>>> 442e543e
 
                 // If setting doesn't exist, try to get default value from descriptor
                 var allDescriptors = GetProviderDescriptors(providerName);

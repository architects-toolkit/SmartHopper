/*
 * SmartHopper - AI-powered Grasshopper Plugin
 * Copyright (C) 2025 Marc Roca Musach
 * 
 * This library is free software; you can redistribute it and/or
 * modify it under the terms of the GNU Lesser General Public
 * License as published by the Free Software Foundation; either
 * version 3 of the License, or (at your option) any later version.
 */

using Grasshopper.Kernel;
using SmartHopper.Core.DataTree;
using SmartHopper.Core.ComponentBase;
using SmartHopper.Core.Grasshopper.Tools;
using SmartHopper.Components.Properties;
using System;
using System.Diagnostics;
using System.Threading;
using System.Threading.Tasks;
using Grasshopper.Kernel.Data;
using Grasshopper.Kernel.Types;
using System.Collections.Generic;
using Grasshopper.Documentation;
using System.Linq;

namespace SmartHopper.Components.Text
{
    public class AITextEvaluate : AIStatefulAsyncComponentBase
    {
        public override Guid ComponentGuid => new Guid("D3EB06A8-C219-46E3-854E-15EC798AD63A");
        protected override System.Drawing.Bitmap Icon => Resources.textevaluate;
        public override GH_Exposure Exposure => GH_Exposure.primary;

        public AITextEvaluate()
            : base("AI Text Evaluate", "AITextEvaluate",
                  "Use natural language to ask a true or false question about a text.\nIf a tree structure is provided, questions and texts will only match within the same branch paths.",
                  "SmartHopper", "Text")
        {
        }

        protected override void RegisterAdditionalInputParams(GH_Component.GH_InputParamManager pManager)
        {
            pManager.AddTextParameter("Text", "T", "The text to evaluate", GH_ParamAccess.tree);
            pManager.AddTextParameter("Question", "Q", "REQUIRED True or false question.\nThe AI will answer this question based on the input text", GH_ParamAccess.tree);
        }

        protected override void RegisterAdditionalOutputParams(GH_Component.GH_OutputParamManager pManager)
        {
            pManager.AddBooleanParameter("Result", "R", "Result of the evaluation", GH_ParamAccess.tree);
        }

        protected override string GetEndpoint()
        {
            return "text-evaluate";
        }

        protected override AsyncWorkerBase CreateWorker(Action<string> progressReporter)
        {
            return new AITextEvaluateWorker(this, AddRuntimeMessage);
        }

        private class AITextEvaluateWorker : AsyncWorkerBase
        {
            private Dictionary<string, GH_Structure<GH_String>> _inputTree;
            private Dictionary<string, GH_Structure<GH_Boolean>> _result;
            private readonly AITextEvaluate _parent;

            public AITextEvaluateWorker(
            AITextEvaluate parent,
            Action<GH_RuntimeMessageLevel, string> addRuntimeMessage)
            : base(parent, addRuntimeMessage)
            {
                _parent = parent;
                _result = new Dictionary<string, GH_Structure<GH_Boolean>>
                {
                    { "Result", new GH_Structure<GH_Boolean>() }
                };
            }

            public override void GatherInput(IGH_DataAccess DA)
            {
                _inputTree = new Dictionary<string, GH_Structure<GH_String>>();

                // Get the input trees
                var textTree = new GH_Structure<GH_String>();
                var questionTree = new GH_Structure<GH_String>();

                DA.GetDataTree("Text", out textTree);
                DA.GetDataTree("Question", out questionTree);

                // The first defined tree is the one that overrides paths in case they don't match between trees
                _inputTree["Text"] = textTree;
                _inputTree["Question"] = questionTree;
            }

            public override async Task DoWorkAsync(CancellationToken token)
            {
                try
                {
                    Debug.WriteLine($"[Worker] Starting DoWorkAsync");
                    Debug.WriteLine($"[Worker] Input tree keys: {string.Join(", ", _inputTree.Keys)}");
                    Debug.WriteLine($"[Worker] Input tree data counts: {string.Join(", ", _inputTree.Select(kvp => $"{kvp.Key}: {kvp.Value.DataCount}"))}");

                    _result = await DataTreeProcessor.RunFunctionAsync<GH_String, GH_Boolean>(
                        _inputTree,
                        async (branches, reuseCount) => 
                        {
                            Debug.WriteLine($"[Worker] ProcessData called with {branches.Count} branches, reuse count: {reuseCount}");
                            return await ProcessData(branches, _parent, reuseCount);
                        },
                        onlyMatchingPaths: false,
                        groupIdenticalBranches: true,
                        token);
                        
                    Debug.WriteLine($"[Worker] Finished DoWorkAsync - Result keys: {string.Join(", ", _result.Keys)}");
                }
                catch (Exception ex)
                {
                    Debug.WriteLine($"[Worker] Error: {ex.Message}");
                }
            }

            private static async Task<Dictionary<string, List<GH_Boolean>>> ProcessData(Dictionary<string, List<GH_String>> branches, AITextEvaluate parent, int reuseCount = 1)
            {
                /*
                 * Inputs will be available as a dictionary
                 * of branches. No need to deal with paths.
                 *
                 * Outputs should be a dictionary where keys
                 * are each output parameter, and values are
                 * the output values.
                 */

                Debug.WriteLine($"[Worker] Processing {branches.Count} trees with reuse count: {reuseCount}");
                Debug.WriteLine($"[Worker] Items per tree: {branches.Values.Max(branch => branch.Count)}");

                // Get the trees
                var textTree = branches["Text"];
                var questionTree = branches["Question"];

                // Normalize tree lengths
                var normalizedLists = DataTreeProcessor.NormalizeBranchLengths(new List<List<GH_String>> { textTree, questionTree });

                // Reassign normalized branches
                textTree = normalizedLists[0];
                questionTree = normalizedLists[1];

                Debug.WriteLine($"[ProcessData] After normalization - Text count: {textTree.Count}, Question count: {questionTree.Count}");

                // Initialize the output
                var outputs = new Dictionary<string, List<GH_Boolean>>();
                outputs["Result"] = new List<GH_Boolean>();

                // Iterate over the branches
                // For each item in the prompt tree, get the response from AI
                int i = 0;
                foreach (var text in textTree)
                {
                    Debug.WriteLine($"[ProcessData] Processing text {i + 1}/{textTree.Count}");

<<<<<<< HEAD
                    // Evaluate text using AI with the component's GetResponse, passing the reuseCount
                    var result = await TextTools.EvaluateTextAsync(textTree[i], questionTree[i], 
                        messages => parent.GetResponse(messages, contextProviderFilter: "-environment,-time", reuseCount: reuseCount));
=======
                    // Evaluate text using the generic tool
                    var result = await TextTools.EvaluateTextAsync(
                        textTree[i],
                        questionTree[i], 
                        messages => parent.GetResponse(messages, contextProviderFilter: "-environment,-time"));
>>>>>>> a47f6287

                    if (!result.Success)
                    {
                        if (result.Response?.FinishReason == "error")
                        {
                            parent.AIErrorToPersistentRuntimeMessage(result.Response);
                        }
                        else
                        {
                            parent.SetPersistentRuntimeMessage("ai_error", result.ErrorLevel, result.ErrorMessage, false);
                        }
                        outputs["Result"].Add(null);
                        i++;
                        continue;
                    }

                    outputs["Result"].Add(result.Result);
                    i++;
                }

                return outputs;
            }

            public override void SetOutput(IGH_DataAccess DA, out string message)
            {
                Debug.WriteLine($"[Worker] Setting output - Available keys: {string.Join(", ", _result.Keys)}");
                
                if (!_result.ContainsKey("Result"))
                {
                    Debug.WriteLine("[Worker] Warning: Result key not found in output dictionary");
                    message = "Error: No result available";
                    return;
                }

                _parent.SetPersistentOutput("Result", _result["Result"], DA);
                message = "Done :)";
            }
        }
    }
}<|MERGE_RESOLUTION|>--- conflicted
+++ resolved
@@ -158,17 +158,11 @@
                 {
                     Debug.WriteLine($"[ProcessData] Processing text {i + 1}/{textTree.Count}");
 
-<<<<<<< HEAD
                     // Evaluate text using AI with the component's GetResponse, passing the reuseCount
-                    var result = await TextTools.EvaluateTextAsync(textTree[i], questionTree[i], 
-                        messages => parent.GetResponse(messages, contextProviderFilter: "-environment,-time", reuseCount: reuseCount));
-=======
-                    // Evaluate text using the generic tool
                     var result = await TextTools.EvaluateTextAsync(
                         textTree[i],
                         questionTree[i], 
-                        messages => parent.GetResponse(messages, contextProviderFilter: "-environment,-time"));
->>>>>>> a47f6287
+                        messages => parent.GetResponse(messages, contextProviderFilter: "-environment,-time", reuseCount: reuseCount));
 
                     if (!result.Success)
                     {

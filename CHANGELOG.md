# Changelog

All notable changes to SmartHopper will be documented in this file.

The format is based on [Keep a Changelog](https://keepachangelog.com/en/1.1.0/),
and this project adheres to [Semantic Versioning](https://semver.org/spec/v2.0.0.html).

## [Unreleased]

<<<<<<< HEAD
### Added

- Added the new AIChat component with interactive chat interface.
- Added ChatDialog class using Eto.Forms for a modern chat UI experience.
- Added ChatUtils class with helper methods for AI chat interactions.
- Added RunOnlyOnInputChanges property to StatefulAsyncComponentBase to control component execution behavior.
- Added "Default" option in the AI provider selection menu to use the provider specified in SmartHopper settings.
- Added default provider selection in the settings dialog to set the global default AI provider.
- Added custom icon for the SmartHopper tab in Grasshopper.

### Changed

- Modified AIChatComponent to always run when the Run parameter is true, regardless of input changes.
- Improved ChatDialog UI with a modern chat-like interface featuring message bubbles, better layout, and visual styling.
- Enhanced message bubbles to properly wrap text and resize dynamically with the window size.
- Added a "Supported Data Types" section to README.md documenting currently supported and planned Grasshopper-native types.
- Changed AI components to use the default provider from SmartHopper settings when "Default" is selected.
- Updated component icon display to show the actual provider icon when "Default" is selected.
- Placed proper icon for the AI chat component.
- Decreased font size of the About dialog.
- Defined a minimum size for the About dialog.

### Fixed

- Enable the AI Provider to be stored and restored from AI-powered components on writing and reading the file ([#41](https://github.com/architects-toolkit/SmartHopper/issues/41)).
=======
### Changed

- Enhanced release-build.yml workflow to automatically build and attach artifacts to published releases
- Modified release-build.yml workflow to create platform-specific zip files (Rhino8-Windows, Rhino8-Mac) instead of a single zip with subfolders

### Fixed

- Fixed build error for non-string resources in .NET Framework 4.8 target by adding GenerateResourceUsePreserializedResources property

## [0.1.2-alpha] - 2025-03-17

### Fixed

- Fixed version badge update workflow to only modify the version badge and not affect other badges in README.md
- Fixed badge addition logic in version-tools action to properly handle cases when badges don't exist
- Fixed security-patch-release.yml workflow to create a PR instead of pushing directly to main, resolving repository rule violations
- Fixed version-calculator to always perform the requested increment type without conditional logic, ensuring consistent behavior
- Fixed security-patch-release.yml workflow to create a release draft only when no PR is created
- Added new security-release-after-merge.yml workflow to create a release draft when a security patch PR is merged
- Fixed GitHub release creation by removing invalid target_commitish parameter

### Changed

- Updated pull-request-validation.yml workflow to use version-tools for version validation
- Improved PR title validation with more detailed error messages and support for additional conventional commit types
- Added "security" as a valid commit type in PR title validation
- Modified update-dev-version-date.yml workflow to create a PR instead of committing changes directly to the branch
>>>>>>> dd30a112

### Security

- (automatically added) Security release to update all workflow actions to the latest version.
- Updated several github workflows to use the latest version of actions:
  - Updated tj-actions/changed-files from v45.0 to v46.0.1
  - Updated actions/checkout to v4 across all workflows
  - Updated actions/setup-dotnet to v4
  - Updated actions/upload-artifact to v4
  - Updated actions/github-script to v7
- Enhanced pull-request-validation.yml workflow with improved error logging for version and PR title checks
- Added new security-patch-release.yml workflow for creating security patch releases outside the milestone process
- Implemented GitHub Actions security best practices by pinning actions to full commit SHAs instead of version tags
- Updated security-patch-release.yml workflow to create a PR instead of pushing directly to main, resolving repository rule violations

### Removed

- Removed Test GitHub Actions workflow

## [0.1.1-alpha] - 2025-03-03

### Added

- Added the new GhGetSelectedComponents component.
- Added the new AiContext component ([#40](https://github.com/architects-toolkit/SmartHopper/issues/40)).
- Added the new ListTools class with methods:
  - `FilterListAsync` (migrated from `AIListFilter` component)
  - `EvaluateListAsync` (migrated from `AIListEvaluate` component)

### Changed

- Updated README.md to better emphasize the plugin's ability to enable AI to directly read and interact with Grasshopper files.
- New About menu item using Eto.Forms instead of WinForms.
- Refactored AI text evaluation tools to improve code organization and reusability:
  - Added generic `AIEvaluationResult<T>` for standardized tool-component communication
  - Created `ParsingTools` class for reusable AI response parsing
  - Created `TextTools` with method `EvaluateTextAsync` (replacement of `AiTextEvaluate` main function)
  - Added `GenerateTextAsync` methods to `TextTools` (migrated from `AITextGenerate` component)
  - Updated `AITextGenerate` component to use the new generic tools
  - Added regions in `TextTools` to improve code organization
- Refactored AI list processing tools to improve code organization and reusability:
  - Added `ParseIndicesFromResponse` method to `ParsingTools` for reusable response parsing
  - Added `ConcatenateItemsToJson` method to `ParsingTools` for formatting list data
  - Added `ConcatenateItemsToJsonList` method to `ParsingTools` for list-to-JSON conversion
  - Added regions in `ListTools` and `ParsingTools` to improve code organization
  - Updated `AIListFilter` component to use the new generic tools
  - Updated `AIListEvaluate` component to use the new generic tools
  - Fixed error handling in list processing components to use standardized error reporting
  - Improved list processing to ensure entire lists are processed as a unit

### Fixed

- Restored functionality to set Persistent Data with the GhPutComponents component.
- Restored functionality to generate pivot grid if missing in JSON input in GhPutComponents.
- AI messages will only include context if it is not null or empty.

## [0.1.0-alpha] - 2025-01-27

### Added

- Added the new AITextEvaluate component.

### Changed

- Renamed the AI List Check components to AI List Evaluate.
- Improved AI provider's icon visualization.

### Removed

- Removed components based on the old Component Base.
- Removed the code for the old Component Base.

### Fixed

- Fixed Feature request: Full rewrite of the Component Base ([#20](https://github.com/architects-toolkit/SmartHopper/issues/20))
- Fixed Feature request: AI Text Check Component ([#4](https://github.com/architects-toolkit/SmartHopper/issues/4))

## [0.0.0-dev.250126] - 2025-01-26

### Added

- Added a new Component Base for AI-Powered components, including these features:
  - Debouncing timer to prevent fast recalculations
  - Enhanced state management system with granular state tracking
  - Better stability in the state management, that prevents unwanted recalculations
  - Store outputs and prevent from recalculating on file open
  - Store outputs and prevent from recalculating on modifying Graft/Flatten/Simplify
  - Persistent error tracking through states
  - Compatibility with button and boolean toggle in the Run input
  - Compatibility with Data Tree processing (Input and Output)
  - Manual cancellation while processing
- Added a new library with testing components.

### Changed

- General clean up and refactoring, including the suppression of unnecessary comments, and the removal of deprecated features.
- Migrate AI Text Generate component to use the new Component Base.
- Refactor DataTree libraries in Core to unify and simplify functionality.

### Fixed

- Fixed lack of comprehensive error when API key is not correct ([#13](https://github.com/architects-toolkit/SmartHopper/issues/13))
- Fixed Changing Graft/Flatten from an output requires recomputing the component ([#7](https://github.com/architects-toolkit/SmartHopper/issues/7))
- Fixed Feature request: Store outputs and prevent from recalculating on file open ([#8](https://github.com/architects-toolkit/SmartHopper/issues/8))
- Fixed Bug: Multiple calls to SolveInstance cause multipe API calls (in dev branch) ([#24](https://github.com/architects-toolkit/SmartHopper/issues/24))

## [0.0.0-dev.250104] - 2025-01-04

### Added

- Added metrics for AI Provider and AI Model in AI-Powered components ([#11](https://github.com/architects-toolkit/SmartHopper/issues/11))

### Fixed

- Fixed bug with the Model input in AI-Powered components ([#3](https://github.com/architects-toolkit/SmartHopper/issues/3))
- Fixed model parameter handling in IAIProvider interface to ensure proper model selection across providers ([#3](https://github.com/architects-toolkit/SmartHopper/issues/3))
- Fixed issue with AI response metrics not returning the tokens used in all branches, but only the last one ([#2](https://github.com/architects-toolkit/SmartHopper/issues/2))

## [0.0.0-dev.250101] - 2025-01-01

### Added

- Initial release of SmartHopper
- Core plugin architecture for Grasshopper integration
- Base component framework for custom nodes
- GitHub Actions workflow for automated validation
  - Version format checking
  - Changelog updates verification
  - Conventional commit enforcement
- Comprehensive documentation and examples
  - README with setup instructions
  - CONTRIBUTING guidelines<|MERGE_RESOLUTION|>--- conflicted
+++ resolved
@@ -7,7 +7,6 @@
 
 ## [Unreleased]
 
-<<<<<<< HEAD
 ### Added
 
 - Added the new AIChat component with interactive chat interface.
@@ -29,18 +28,12 @@
 - Placed proper icon for the AI chat component.
 - Decreased font size of the About dialog.
 - Defined a minimum size for the About dialog.
-
-### Fixed
-
-- Enable the AI Provider to be stored and restored from AI-powered components on writing and reading the file ([#41](https://github.com/architects-toolkit/SmartHopper/issues/41)).
-=======
-### Changed
-
 - Enhanced release-build.yml workflow to automatically build and attach artifacts to published releases
 - Modified release-build.yml workflow to create platform-specific zip files (Rhino8-Windows, Rhino8-Mac) instead of a single zip with subfolders
 
 ### Fixed
 
+- Enable the AI Provider to be stored and restored from AI-powered components on writing and reading the file ([#41](https://github.com/architects-toolkit/SmartHopper/issues/41)).
 - Fixed build error for non-string resources in .NET Framework 4.8 target by adding GenerateResourceUsePreserializedResources property
 
 ## [0.1.2-alpha] - 2025-03-17
@@ -61,7 +54,6 @@
 - Improved PR title validation with more detailed error messages and support for additional conventional commit types
 - Added "security" as a valid commit type in PR title validation
 - Modified update-dev-version-date.yml workflow to create a PR instead of committing changes directly to the branch
->>>>>>> dd30a112
 
 ### Security
 

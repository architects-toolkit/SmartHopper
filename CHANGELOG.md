--- conflicted
+++ resolved
@@ -7,7 +7,6 @@
 
 ## [Unreleased]
 
-<<<<<<< HEAD
 ### Added
 
 - New tests for Context Manager and Model Manager.
@@ -25,13 +24,12 @@
 
 - Fixed "ImageViewer" saving images errors. Now it will create a temporary file that will be deleted after saving to prevent file system issues.
 - Fixed "Invalid model" when model manager was providing the wildcard instead of the actual default model name.
-=======
+
 ## [0.5.3-alpha] - 2025-08-20
 
 ### Fixed
 
 - Fix incorrect json schema required fields in `script_new` tool ([#304](https://github.com/architects-toolkit/SmartHopper/issues/304)).
->>>>>>> 27fe0743
 
 ## [0.5.2-alpha] - 2025-08-12
 

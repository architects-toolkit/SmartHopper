# Changelog

All notable changes to SmartHopper will be documented in this file.

The format is based on [Keep a Changelog](https://keepachangelog.com/en/1.1.0/),
and this project adheres to [Semantic Versioning](https://semver.org/spec/v2.0.0.html).

## [Unreleased]

### Added

<<<<<<< HEAD
- New `ScriptTools` class in `SmartHopper.Core.Grasshopper.Tools` for Grasshopper script components, including:
  - New `script_review` AI tool for reviewing Grasshopper scripts.
  - New `script_new` AI tool for generating Grasshopper scripts.
  - New `script_edit` AI tool for modifying script component code per user instructions.
- Added support for script components in `GhPutTools`, enabling placement of script components with code from GhJSON.
- Enhanced `GetObjectsDetails` in `GHDocumentUtils` to serialize variable input and output parameters from script components to GhJSON.
- Extended `GhPutTools` to handle variable input and output parameters when placing script components from GhJSON.
- Added support for parameter modifiers (simplify, flatten, graft, reverse) in both input and output parameters for script components in `GhPutTools` and `GHDocumentUtils`.

### Changed

- Minimum Rhino version required increased to 8.18
- Renamed `gh_retrieve_components` by `gh_get_available_components`
- Prevent `GHDocumentUtils.GetObjectsDetails` from generating humanReadable field if value is already human readable (numbers and strings)
- Renamed `evaluateList` and `filterList` AI tools to `list_evaluate` and `list_filter`
- Renamed `evaluateText` and `generateText` AI tools to `text_evaluate` and `text_generate`
- Migrated `GhPutTools` to `Utils` in `Core.Grasshopper`
- Improved OpenAI provider to support structured output.
- Improved `ScriptNewTool` to create component inputs and outputs.

### Fixed

- Fixed MistralAI provider not working with structured output ([#112](https://github.com/architects-toolkit/SmartHopper/issues/112)).
- Fixed OpenAI error in API URI.
=======
- Added undo support to `MoveInstance`, `SetComponentPreview`, and `SetComponentLock`.
>>>>>>> 95d42cc8

## [0.3.1-alpha] - 2025-05-06

### Added

- Added the "Accepted feature request: Allow for copy-paste the chat in a good format when selecting the text" ([#86](https://github.com/architects-toolkit/SmartHopper/issues/86)).
- Added support for script components in `GhGet`.
- Allow `CreateComponentGrid` for fractional row positions for components, to create a more human-like layout.
- Added `gh_tidy_up` AI tool in `GhObjTools` for arranging selected components into a dependency-based grid layout.
- New `gh_tidy_up` component.
- New `SelectingComponentBase` for components that need the button to select other components.
- New `GHJsonAnalyzer` and `GHJsonFixer` classes for analyzing and fixing GHJSON formats.

### Changed

- Improved chat UI with timestamps for messages, collapsible tool messages, inline metrics per message, button to copy codeblocks to clipboard, and better formatting.
- Reorganization of JSON models for clearer structure.
- Migrated the `GhPut` tool from the `GhPutComponent` to the `GhPutTools` class, using the `AIToolManager`.
- `DeserializeJSON` now fixes invalid InstanceGuids in Grasshopper JSON documents when deserializing.
- Moved `DependencyGraphUtils` and `ConnectionGraphUtils` from `SmartHopper.Core.Graph` to `SmartHopper.Core.Grasshopper.Graph`.
- Improved `CreateComponentGrid` in `DependencyGraphUtils`:
  - Now returns original pivots relative to the most top-left component to ensure relative positioning
  - Uses a more human-like layout with column widths based on actual component widths
  - Uses horizontal margin of 50 and vertical spacing of 80
  - Centers Params from their actual center instead of the top-left position
  - Improved by detecting islands of components, ensure connected components stay together, and use barycenter heuristic algorithm for initial layer ordering
  - Minimizes connection length
  - Aligns parents with children
- Improved `MoveInstance`:
  - Added a nice animation so that components move smoothly to their new position.
  - Skip movement if initial and target positions are the same.
- Modified `GhGetComponents` to use the new `SelectingComponentBase`.
- Implemented the new `GHJsonAnalyzer` and `GHJsonFixer` in `GhPutTools` and `GhPutComponents`.

### Fixed

- Fixed issue with tool calls in chat messages. Now the code provides exactly the json structure expected by MistralAI and OpenAI.
- Fixed tooltip visibility at the bottom of the chat.
- Fixed component placement in `GhPut` tool was too separated.
- Fixed source components in `TopologicalSort` were not sorted in reverse order.
- Limited `ghget` connections to components within the result objects set.
- Fixed `gh_tidy_up` moving components on every execution.
- Fixed `CreateComponentGrid` joining last and last-1 column together.
- (automatically added) Fixes "Panels and params position is calculated from top-left, not from center" ([#184](https://github.com/architects-toolkit/SmartHopper/issues/184)).

## [0.3.0-alpha] - 2025-04-27

### Added

- Enabled the AIChat component to execute tools in Grasshopper.
- Added optional 'Filter' input to `GhGetComponents` component for filtering by errors, warnings, remarks, selected, unselected, enabled, disabled, previewon, previewoff, previewcapable, notpreviewcapable. Supports include/exclude syntax (+/-) provided as a list of tags, each tag in a separate line, comma-separated or space-separated.
- Added optional 'Type filter' input to `GhGetComponents` component to filter by component type (params, components, inputComponents, outputComponents and processingComponents).
- Added `ConnectionGraphUtils` class in `SmartHopper.Core.Graph` namespace with method `ExpandByDepth` to expand a set of component IDs by following connections up to the given depth.
- Added `GhRetrieveComponents` component and `ghretrievecomponents` AI tool for listing Grasshopper component types with descriptions, keywords, category filters, and list of inputs and outputs.
- Added `ghcategories` AI tool in `GhTools` to list Grasshopper component categories and subcategories with optional soft string filter.
- Added new `gh_toggle_preview` AI tool in `GhObjTools` for toggling Grasshopper component preview by GUID.
- Added new `gh_toggle_lock` AI tool in `GhObjTools` for toggling Grasshopper component lock state by GUID.
- Added new `gh_move_obj` AI tool in `GhObjTools` for moving Grasshopper component pivot by GUID with absolute or relative position.
- Added `MoveInstance` method in `GHCanvasUtils` to move existing instances by GUID with absolute or relative pivot positions.
- Improved security in Providers by accepting only signed assemblies.
- Added multiple CI Tests, for example, to ensure unsigned provider assemblies are rejected by `ProviderManager.VerifySignature`, to ensure only signed assemblies are loaded by `ProviderManager.LoadProviderAssembly`, and to ensure only enabled providers are registered by `ProviderManager.RegisterProviders`.
- Added `AIToolCall.cs`, a new model for AI tool call requests.
- Added `SmartHopperInitializer.cs`, a static class for safe startup and provider initialization.
- Added `StyledMessageDialog` class in `SmartHopper.Config.Dialogs` for consistent message dialog styling with the SmartHopper logo.
- Added `WebTools` to retrieve webpages from the Internet and provide them to the AI provider.
- Added `Search Rhino Forum` webtool to query posts in Rhino Forum.
- Added `Get Rhino Forum Post` webtool to retrieve full JSON of a Rhino Discourse forum post by ID.

### Changed

- Renamed the 'Branches Input' and 'Processed Branches' parameters to 'Data Count' and 'Iterations Count' in `DeconstructMetricsComponents`. Improved descriptions for both parameters.
- Modified `FilterListAsync` in `ListTools` to return indices instead of filtered list items, with `AIListFilter` component now handling the final list construction.
- Renamed `GhGetSelectedComponents` (GhGetSel) to `GhGetComponents`.
- Moved `GhGet` execution logic to external tools managed by `ToolManager`.
- Improved `ghget` tool's `typeFilter` input: supports include/exclude syntax (+/-) with multiple tokens (params, components, input, output, processing) and updated schema description with definitions and examples.
- Reorganized `SmartHopper.Core.Grasshopper` files in subfolders that match the namespace.
- Isolated settings so providers access them only via `ProviderManager`, not directly via `SmartHopperSettings`.
- SmartHopper icon is now used for all dialogs within SmartHopper (about, settings, messages and ai chat)

### Removed

- `GhGetComponent` was replaced by `GhGetSelectedComponents` (GhGetSel) and renamed back to `GhGetComponents`.
- Removed support for net48. From now on, Rhino 8 or later is required.
- Removed `ToolFunction` and `ToolArgument` in `AIResponse`, in favor of the more flexible `AIToolCall`.

### Fixed

- Fixed double‐encryption of sensitive settings in `SettingsDialog.SaveSettings()` causing unreadable API keys
- Fixed mismatch between in-memory and on-disk `TrustedProviders` when prompting in `ProviderManager.LoadProviderAssembly()`
- Fixed a bug in `DataProcessor` where results were being duplicated when multiple branches were grouped together to unsuccessfully prevent unnecessary API calls [#32](https://github.com/architects-toolkit/SmartHopper/issues/32)
- Fixed inconsistent list format handling between `AIListEvaluate` and `AIListFilter` components.
- Fixed `MistralAI` provider not loading `AI Tools`.
- Fixed `GhGetComponent` select functionality that was accidentally omitted in the new `GhTools`.

## [0.2.0-alpha] - 2025-04-06

### Added

- Added modular provider architecture:
  - Created new provider project structure (SmartHopper.Providers.MistralAI) with dedicated resources.
  - Created new provider project structure (SmartHopper.Providers.OpenAI) with dedicated resources.
  - Added IAIProviderFactory interface for dynamic provider discovery.
  - Implemented ProviderManager for runtime loading and management of providers.
  - Added IsEnabled property to IAIProvider interface to allow disabling template or experimental providers.
  - Created SmartHopper.Providers.Template project as a guide for implementing new providers.
- Added the new AIChat component with interactive chat interface and proper icon.
- Added WebView-based chat interface with AIChatComponent, WebChatDialog class, HtmlChatRenderer utility class, and ChatResourceManager.
- Added RunOnlyOnInputChanges property to StatefulAsyncComponentBase to control component execution behavior.
- Added AI provider selection improvements:
  - "Default" option in the AI provider selection menu to use the provider specified in SmartHopper settings.
  - Default provider selection in the settings dialog to set the global default AI provider.
- Added custom icon for the SmartHopper tab in Grasshopper.
- Added comprehensive Markdown formatting support:
  - Headings, code blocks, blockquotes, and inline formatting.
  - HTML tags like underline in Markdown text.
  - Dedicated Markdown class in the Converters namespace for centralized markdown processing.
- Added a "Supported Data Types" section to README.md documenting currently supported and planned Grasshopper-native types.
- New update-changelog-issues action and github-pr-update-changelog-issues to automatically mention missing closed issues in the changelog.

### Changed

- Refactored AI provider architecture:
  - Migrated MistralAI provider to a separate project (SmartHopper.Providers.MistralAI).
  - Migrated OpenAI provider to a separate project (SmartHopper.Providers.OpenAI).
  - Updated SmartHopperSettings to use ProviderManager for provider discovery.
  - Modified AIStatefulAsyncComponentBase to use the new provider handling approach.
  - Changed provider discovery to load assemblies from the main application directory instead of a separate "Providers" subdirectory.
  - Enhanced ProviderManager to only register providers that have IsEnabled set to true.
  - Added warning log when duplicate AI providers are encountered during registration instead of silently ignoring them.
- Modified AIChatComponent to always run when the Run parameter is true, regardless of input changes.
- Improved version badge workflow to also update badges when color doesn't match the requirements based on version type.
- Improved ChatDialog UI with numerous enhancements:
  - Modern chat-like interface featuring message bubbles and visual styling.
  - Better layout with proper text wrapping to prevent horizontal scrolling.
  - Responsive message sizing that adapts to the dialog width (80% max width with 350px minimum).
  - Message selection and copying capabilities with a context menu.
  - Automatic message height adjustment based on content and removal of visible scrollbars.
  - Improved scrolling behavior.
  - Allow only one chat dialog to be open per AI Chat Component. When running the component again, if there is a linked chat dialog, it will be focused instead of opening a new one.
- Enhanced About dialog:
  - Decreased font size.
  - Defined a minimum size.
  - Better layout and styling.
- Improved code organization:
  - All chat messages are now treated as markdown by default for consistent formatting.
  - Changed AI components to use the default provider from SmartHopper settings when "Default" is selected.
  - Updated component icon display to show the actual provider icon when "Default" is selected.
- Improved Web-based AIChat implementation:
  - Refactored WebChat resource management to use embedded resources instead of file system for improved security.
  - Enhanced WebView initialization for better cross-platform compatibility in Eto.Forms.
  - Improved error handling and debugging in ChatResourceManager and WebChatDialog.
  - Refactored WebChat HTML, CSS, and JavaScript into separate files for improved maintainability.
- Enhanced release-build.yml workflow:
  - Automatically build and attach artifacts to published releases.
  - Create platform-specific zip files (Rhino8-Windows, Rhino8-Mac) instead of a single zip with subfolders.
- Improved error handling in the AIStatefulAsyncComponentBase.
- Updated settings menu to use Eto.Forms and Eto.Drawing.
- Renamed the AI Context component to AI File Context.
- Enhanced context management system:
  - Support for multiple simultaneous context providers
  - Automatic time and environment context in AIChatComponent
  - Filtering capabilities for context by provider ID and specific context keys
  - Context filtering with comma-separated lists for multiple criteria
  - Exclusion filtering with minus prefix (e.g., "-time" excludes the time provider while including all others)
- Modified AboutDialog to inform users about the nature and limitations of AI-generated content

### Removed

- Removed MistralAI provider from SmartHopper.Config project as part of the modular architecture implementation.
- Removed OpenAI provider from SmartHopper.Config project as part of the modular architecture implementation.
- Removed dependency on HtmlAgilityPack

### Fixed

- Fixed AI provider handling:
  - Enable the AI Provider to be stored and restored from AI-powered components on writing and reading the file ([#41](https://github.com/architects-toolkit/SmartHopper/issues/41)).
  - Fixed AIChatComponent to properly use the default provider from settings when "Default" is selected in the context menu.
- Fixed build error for non-string resources in .NET Framework 4.8 target by adding GenerateResourceUsePreserializedResources property.
- Fixes "Bug: Settings menu hides sometimes" ([#94](https://github.com/architects-toolkit/SmartHopper/issues/94)).
- Fixes "Bug: AI Chat component freezes all Rhino!" ([#85](https://github.com/architects-toolkit/SmartHopper/issues/85)).
- Fixes "Bug: Settings Menu is incompatible with Mac" ([#12](https://github.com/architects-toolkit/SmartHopper/issues/12)).
- Fixes "AI disclaimer in chat and about" ([#114](https://github.com/architects-toolkit/SmartHopper/issues/114)).
- Fixed a bug opening the chat dialog that eventually froze the application.
- Fixed a bug where the chat dialog was not on top when clicking on it from the windows taskbar. 

## [0.1.2-alpha] - 2025-03-17

### Changed

- Updated pull-request-validation.yml workflow to use version-tools for version validation
- Improved PR title validation with more detailed error messages and support for additional conventional commit types
- Added "security" as a valid commit type in PR title validation
- Modified update-dev-version-date.yml workflow to create a PR instead of committing changes directly to the branch

### Removed

- Removed Test GitHub Actions workflow

### Fixed

- Fixed version badge update workflow to only modify the version badge and not affect other badges in README.md
- Fixed badge addition logic in version-tools action to properly handle cases when badges don't exist
- Fixed security-patch-release.yml workflow to create a PR instead of pushing directly to main, resolving repository rule violations
- Fixed version-calculator to always perform the requested increment type without conditional logic, ensuring consistent behavior
- Fixed security-patch-release.yml workflow to create a release draft only when no PR is created
- Added new security-release-after-merge.yml workflow to create a release draft when a security patch PR is merged
- Fixed GitHub release creation by removing invalid target_commitish parameter

### Security

- (automatically added) Security release to update all workflow actions to the latest version.
- Updated several github workflows to use the latest version of actions:
  - Updated tj-actions/changed-files from v45.0 to v46.0.1
  - Updated actions/checkout to v4 across all workflows
  - Updated actions/setup-dotnet to v4
  - Updated actions/upload-artifact to v4
  - Updated actions/github-script to v7
- Enhanced pull-request-validation.yml workflow with improved error logging for version and PR title checks
- Added new security-patch-release.yml workflow for creating security patch releases outside the milestone process
- Implemented GitHub Actions security best practices by pinning actions to full commit SHAs instead of version tags
- Updated security-patch-release.yml workflow to create a PR instead of pushing directly to main, resolving repository rule violations

## [0.1.1-alpha] - 2025-03-03

### Added

- Added the new GhGetSelectedComponents component.
- Added the new AiContext component ([#40](https://github.com/architects-toolkit/SmartHopper/issues/40)).
- Added the new ListTools class with methods:
  - `FilterListAsync` (migrated from `AIListFilter` component)
  - `EvaluateListAsync` (migrated from `AIListEvaluate` component)

### Changed

- Updated README.md to better emphasize the plugin's ability to enable AI to directly read and interact with Grasshopper files.
- New About menu item using Eto.Forms instead of WinForms.
- Refactored AI text evaluation tools to improve code organization and reusability:
  - Added generic `AIEvaluationResult<T>` for standardized tool-component communication
  - Created `ParsingTools` class for reusable AI response parsing
  - Created `TextTools` with method `EvaluateTextAsync` (replacement of `AiTextEvaluate` main function)
  - Added `GenerateTextAsync` methods to `TextTools` (migrated from `AITextGenerate` component)
  - Updated `AITextGenerate` component to use the new generic tools
  - Added regions in `TextTools` to improve code organization
- Refactored AI list processing tools to improve code organization and reusability:
  - Added `ParseIndicesFromResponse` method to `ParsingTools` for reusable response parsing
  - Added `ConcatenateItemsToJson` method to `ParsingTools` for formatting list data
  - Added `ConcatenateItemsToJsonList` method to `ParsingTools` for list-to-JSON conversion
  - Added regions in `ListTools` and `ParsingTools` to improve code organization
  - Updated `AIListFilter` component to use the new generic tools
  - Updated `AIListEvaluate` component to use the new generic tools
  - Fixed error handling in list processing components to use standardized error reporting
  - Improved list processing to ensure entire lists are processed as a unit

### Fixed

- Restored functionality to set Persistent Data with the GhPutComponents component.
- Restored functionality to generate pivot grid if missing in JSON input in GhPutComponents.
- AI messages will only include context if it is not null or empty.

## [0.1.0-alpha] - 2025-01-27

### Added

- Added the new AITextEvaluate component.

### Changed

- Renamed the AI List Check components to AI List Evaluate.
- Improved AI provider's icon visualization.

### Removed

- Removed components based on the old Component Base.
- Removed the code for the old Component Base.

### Fixed

- Fixed Feature request: Full rewrite of the Component Base ([#20](https://github.com/architects-toolkit/SmartHopper/issues/20))
- Fixed Feature request: AI Text Check Component ([#4](https://github.com/architects-toolkit/SmartHopper/issues/4))

## [0.0.0-dev.250126] - 2025-01-26

### Added

- Added a new Component Base for AI-Powered components, including these features:
  - Debouncing timer to prevent fast recalculations
  - Enhanced state management system with granular state tracking
  - Better stability in the state management, that prevents unwanted recalculations
  - Store outputs and prevent from recalculating on file open
  - Store outputs and prevent from recalculating on modifying Graft/Flatten/Simplify
  - Persistent error tracking through states
  - Compatibility with button and boolean toggle in the Run input
  - Compatibility with Data Tree processing (Input and Output)
  - Manual cancellation while processing
- Added a new library with testing components.

### Changed

- General clean up and refactoring, including the suppression of unnecessary comments, and the removal of deprecated features.
- Migrate AI Text Generate component to use the new Component Base.
- Refactor DataTree libraries in Core to unify and simplify functionality.

### Fixed

- Fixed lack of comprehensive error when API key is not correct ([#13](https://github.com/architects-toolkit/SmartHopper/issues/13))
- Fixed Changing Graft/Flatten from an output requires recomputing the component ([#7](https://github.com/architects-toolkit/SmartHopper/issues/7))
- Fixed Feature request: Store outputs and prevent from recalculating on file open ([#8](https://github.com/architects-toolkit/SmartHopper/issues/8))
- Fixed Bug: Multiple calls to SolveInstance cause multipe API calls (in dev branch) ([#24](https://github.com/architects-toolkit/SmartHopper/issues/24))

## [0.0.0-dev.250104] - 2025-01-04

### Added

- Added metrics for AI Provider and AI Model in AI-Powered components ([#11](https://github.com/architects-toolkit/SmartHopper/issues/11))

### Fixed

- Fixed bug with the Model input in AI-Powered components ([#3](https://github.com/architects-toolkit/SmartHopper/issues/3))
- Fixed model parameter handling in IAIProvider interface to ensure proper model selection across providers ([#3](https://github.com/architects-toolkit/SmartHopper/issues/3))
- Fixed issue with AI response metrics not returning the tokens used in all branches, but only the last one ([#2](https://github.com/architects-toolkit/SmartHopper/issues/2))

## [0.0.0-dev.250101] - 2025-01-01

### Added

- Initial release of SmartHopper
- Core plugin architecture for Grasshopper integration
- Base component framework for custom nodes
- GitHub Actions workflow for automated validation
  - Version format checking
  - Changelog updates verification
  - Conventional commit enforcement
- Comprehensive documentation and examples
  - README with setup instructions
  - CONTRIBUTING guidelines<|MERGE_RESOLUTION|>--- conflicted
+++ resolved
@@ -9,7 +9,7 @@
 
 ### Added
 
-<<<<<<< HEAD
+- Added undo support to `MoveInstance`, `SetComponentPreview`, and `SetComponentLock`.
 - New `ScriptTools` class in `SmartHopper.Core.Grasshopper.Tools` for Grasshopper script components, including:
   - New `script_review` AI tool for reviewing Grasshopper scripts.
   - New `script_new` AI tool for generating Grasshopper scripts.
@@ -34,9 +34,6 @@
 
 - Fixed MistralAI provider not working with structured output ([#112](https://github.com/architects-toolkit/SmartHopper/issues/112)).
 - Fixed OpenAI error in API URI.
-=======
-- Added undo support to `MoveInstance`, `SetComponentPreview`, and `SetComponentLock`.
->>>>>>> 95d42cc8
 
 ## [0.3.1-alpha] - 2025-05-06
 

--- conflicted
+++ resolved
@@ -9,7 +9,6 @@
 
 ### Added
 
-<<<<<<< HEAD
 - **VB Script Serialization Support**: Complete implementation of 3-section VB Script serialization/deserialization:
   - **VBScriptCode Model**: New model class with separate properties for `imports`, `script`, and `additional` code sections
   - **ComponentState Enhancement**: Added `vbCode` property to support VB Script 3-section structure alongside existing `value` property
@@ -71,7 +70,6 @@
   - Restores selected objects by GUID lookup during read operations
   - Updates component message to reflect restored selection count
   - Handles missing objects gracefully (objects deleted after selection)
-=======
 - New hotfix workflow system for emergency production fixes:
   - **hotfix-0-new-branch.yml** - Creates `hotfix/X.X.X-description` branch from main with automatic patch version increment
   - **hotfix-1-release-hotfix.yml** - Prepares `release/X.X.X-hotfix-description` branch with version updates, changelog, and PR to main
@@ -84,14 +82,6 @@
 - Comprehensive workflow documentation:
   - **RELEASE_WORKFLOW.md** - Complete guide for regular milestone-based releases
   - **HOTFIX_WORKFLOW.md** - Complete guide for emergency hotfix releases
-
-### Changed
-
-- Extended PR validation and CI test workflows to run on `hotfix/**` and `release/**` branches
-- **user-security-patch.yml** workflow is now obsolete, removed from workflows
-
-## [1.0.1-alpha] - 2025-10-13
->>>>>>> 3132d1b1
 
 ### Changed
 
@@ -118,12 +108,13 @@
 - Centralized error handling in AIReturn and tool calls.
 - Accurately aggregate metrics in Conversation Session. Cases with multiple tool calls, multiple interactions, etc. Calculate completion time per interaction.
 - Improved AI Tool descriptions with better guided instructions. Also added specialized wrappers for targeted tool calls (gh_get_selected, gh_get_errors, gh_get_locked, gh_get_hidden, gh_get_visible, gh_get_by_guid, gh_lock_selected, gh_unlock_selected, gh_hide_preview_selected, gh_show_preview_selected, gh_group_selected, gh_tidy_up_selected).
-<<<<<<< HEAD
 - **BREAKING (Internal):** Reorganized `SmartHopper.Core.Grasshopper.Utils` namespace structure for better maintainability:
   - Created organized subfolders: `Canvas/`, `Serialization/`, `Parsing/`, `Rhino/`, `Internal/`
   - Renamed utility classes for clarity (e.g., `GHCanvasUtils` → `CanvasAccess`, `GHComponentUtils` → `ComponentManipulation`)
   - Updated all internal references to use new organized namespaces
   - **Note:** This is an internal refactoring with no impact on public APIs or plugin functionality
+- Extended PR validation and CI test workflows to run on `hotfix/**` and `release/**` branches
+- **user-security-patch.yml** workflow is now obsolete, removed from workflows
 
 ### Removed
 
@@ -162,7 +153,15 @@
 - **Script Component Parameter Modifiers**: Fixed issue where parameter modifiers (Reverse, Simplify, Locked, Invert) were not being serialized/deserialized for script component parameters. `ScriptParameterMapper.ExtractSettings()` now extracts `AdditionalSettings` just like regular `ParameterMapper`, ensuring modifiers are preserved during round-trip serialization.
 - **Script Component Type Hint Normalization**: Type hints with value "object" (case-insensitive) are no longer serialized or deserialized, as "object" is the default/generic type hint. This reduces JSON size, avoids case sensitivity issues (Object vs object), and eliminates redundant data.
 - **Generic Type Hint Handling**: Improved handling of generic type hints (e.g., `DataTree<Object>`, `List<Curve>`) by detecting `<>` syntax and extracting base types before applying, preventing `TypeHints.Select()` exceptions and reducing log noise.
-=======
+
+## [1.0.1-alpha] - 2025-10-13
+
+### Changed
+
+- Model capability validation now bypasses checks for unregistered models, allowing users to use any model name even if not explicitly listed in the provider's model registry.
+- Centralized error handling in AIReturn and tool calls.
+- Accurately aggregate metrics in Conversation Session. Cases with multiple tool calls, multiple interactions, etc. Calculate completion time per interaction.
+- Improved AI Tool descriptions with better guided instructions. Also added specialized wrappers for targeted tool calls (gh_get_selected, gh_get_errors, gh_get_locked, gh_get_hidden, gh_get_visible, gh_get_by_guid, gh_lock_selected, gh_unlock_selected, gh_hide_preview_selected, gh_show_preview_selected, gh_group_selected, gh_tidy_up_selected).
 - Enhanced `list_filter` tool prompts to explicitly distinguish between indices (positions/keys) and values (item content), and expanded capabilities to support filtering, sorting, reordering, selecting, and other list manipulation operations based on natural language criteria.
 - Added more predefined models in the provider's database.
 
@@ -171,7 +170,6 @@
 - Fixed model badge display: show "invalid model" badge when provider has no capable model instead of "model replaced" ([#332](https://github.com/architects-toolkit/SmartHopper/issues/332)) ([#329](https://github.com/architects-toolkit/SmartHopper/issues/329)).
 - Fixed provider errors (e.g., HTTP 400, token limit exceeded) not surfacing to WebChat UI: `ConversationSession` now surfaces `AIInteractionError` from error AIReturn bodies to observers before calling `OnError`, ensuring full error messages are displayed in the chat interface ([#334](https://github.com/architects-toolkit/SmartHopper/issues/334)).
 - Fixed `list_filter` tool automatically sorting and deduplicating indices, which prevented reordering and expansion operations from working correctly. Now preserves both order and duplicates as returned by the AI ([#335](https://github.com/architects-toolkit/SmartHopper/issues/335)).
->>>>>>> 3132d1b1
 
 ## [1.0.0-alpha] - 2025-10-11
 

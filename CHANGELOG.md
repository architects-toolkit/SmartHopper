# Changelog

All notable changes to SmartHopper will be documented in this file.

The format is based on [Keep a Changelog](https://keepachangelog.com/en/1.1.0/),
and this project adheres to [Semantic Versioning](https://semver.org/spec/v2.0.0.html).

## [Unreleased]

<<<<<<< HEAD
### Added

- New tests for Context Manager and Model Manager.
- New `CanvasButton` to trigger the SmartHopper assistant dialog from a dedicated button at the top-right corner of the canvas.

### Changed

- AI Chat component default system prompt to a generic one.
- Settings dialog now organized in tabs.
  - Added tab for SmartHopper Assistant configuration (triggered from the canvas button on the top-right).
  - Added tab for Trusted Providers configuration.
- Improved API key encryption. Includes migration method.

### Fixed

- Fixed "ImageViewer" saving images errors. Now it will create a temporary file that will be deleted after saving to prevent file system issues.
- Fixed "Invalid model" when model manager was providing the wildcard instead of the actual default model name.
=======
## [0.5.2-alpha] - 2025-08-12

### Fixed

- StackOverflowException on first run due to recursive lazy defaults in provider settings (`SmartHopperSettings.GetSetting`, `AIProvider.GetSetting<T>`), guarded with thread-static recursion checks.
- Readiness guard in `SmartHopperSettings.RefreshProvidersLocalStorage` to avoid partial refresh before all providers register settings UI.
- OpenAI and MistralAI providers now fall back to static model lists/capabilities on API errors or empty API responses, preventing empty model selections.
>>>>>>> 442e543e

## [0.5.1-alpha] - 2025-07-30

### Added

- Settings parameter to enable/disable AI generated greeting in chat.

### Fixed

- Greeting generation was using stored settings models instead of the provider's default model. To solve it, now if `AIUtils.GetResponse` doesn't get a model, it will use the provider's default model.
- Components triggered with a Boolean Toggle (permanent true value) weren't calculating when the toggle was turned to true.
- Lazy default values in `AI Provider Settings` to prevent race conditions at initialization.
<<<<<<< HEAD
- Fixed "List length in list_generate was not met for long requests" ([#277](https://github.com/architects-toolkit/SmartHopper/issues/277)).
=======
- Fixed "List length in list_generate was not met for long requests" ([#277)](https://github.com/architects-toolkit/SmartHopper/issues/277))
>>>>>>> 442e543e

## [0.5.0-alpha] - 2025-07-29

### Added

- **Model Capability Management System**
  - Introduced `AIModelCapabilities` and `AIModelCapabilityRegistry` for centralized, persistent model capability tracking.
  - Added capability checking and filtering methods for models (e.g., `GetCapabilities`, `SetCapabilities`, `FindModelsWithCapabilities`).
  - Tool-specific capability validation now prevents execution with incompatible models.
  - Default model is now managed by the `AIModelCapabilityRegistry`. Multiple models can be defined as Default for a set of capabilities.
  - `AIStatefulAsyncComponentBase` will now try to use the default model if the specified model is not compatible with the tool.
- **Provider-Specific Capability Management**
  - MistralAI:
    - Added `MistralModelManager` for dynamic API-based capability detection and registration.
    - Models now update their capabilities by querying the `/v1/models/{model_id}` endpoint.
    - Automatic mapping of Mistral model features (chat, function calling, vision) to internal capability flags.
  - OpenAI & DeepSeek:
    - Static mapping for capabilities, with support for function calling, structured output, and image generation.
- **Image Generation Support**: Comprehensive AI image generation capabilities using OpenAI DALL-E models.
  - New `DefaultImgModel` property in `IAIProvider` interface for provider capability detection.
  - New `img_generate` AI tool with support for prompt, size, quality, and style parameters.
  - Enhanced `AIUtils.GenerateImage()` method with provider-agnostic image generation.
  - New `AIImgGenerateComponent` UI component in SmartHopper > Img category.
- Improvements in `AITools`:
  - New `includeSubcategories` parameter to `gh_list_categories` tool.
  - New `nameFilter`, `includeDetails` and `maxResults` parameters to `gh_list_components` tool.
  - New `ImageViewer` component to visualize output images on canvas and save them to disk.
- Added component existence and connection type validation to `GHJsonLocal`.
- **Settings management in AI Providers**:
  - New `SetSetting` method in `AIProvider` that let's providers set custom settings within the provider key.
  - New `RefreshCachedSettings` method in `AIProvider` to refresh their cached settings.

### Changed

- Renamed `AIProvider.InitializeSettgins` to `AIProvider.ResetCachedSettings`. Set visibility to `private`.

### Fixed

- `gh_put` now automatically fixes GhJSON.
- OpenAI tool filter not being applied properly.
- Fixed "Parsing error when output contains { }" ([#276](https://github.com/architects-toolkit/SmartHopper/issues/276)).

## [0.4.1-alpha] - 2025-07-23

### Added

- New `ProgressInfo` class to `StatefulAsyncComponentBase` to provide progress information to the UI. It allows to display a dynamic progress reporting which branch is being processed.

### Fixed

- Multiple fixes to `StatefulAsyncComponentBase`:
  - Fixed issue: Components now transition to "Done" state when opening files with existing results instead of "Run me!" ([#113](https://github.com/architects-toolkit/SmartHopper/issues/113))
  - Calculate changed inputs based on actual values, not on object instances, to prevent false positives when connecting new sources with same values.
  - Fixed issue: Stuck components when using Boolean toggle ([#260](https://github.com/architects-toolkit/SmartHopper/issues/260)).
  - Fixed issue: Output metrics not being set when using Boolean toggle.
- Fixed issue ([#208](https://github.com/architects-toolkit/SmartHopper/issues/208)): enabled compatibility with params in `gh_toggle_preview` tool.
- Fixed WebChatDialog not automatically closing when Rhino is closed.

## [0.4.0-alpha] - 2025-07-22

### Added

- New `RemoveLastMessage` method to `WebChatDialog` to remove messages from the chat history.
- Added GitHub Actions workflow for automatic milestone management, moves open issues/PRs to next appropriate milestone when a milestone is closed
- JSON wrapper in `OpenAI provider` to prevent passing incorrect JSON schemas to the API.
- JSON cleaner in `DeepSeek provider` to extract data from malformed responses with `enum` property.

### Changed

- Enhanced chat greeting with loading animation and improved model handling ([#255](https://github.com/architects-toolkit/SmartHopper/issues/255)), including:
  - New loading message while generating the greeting in `InitializeNewConversation`, with spinning animation.
  - Update `chat-script.js` with new function to remove messages.
  - Modified `AddMessageToWebView` to automatically add the loading class when finish reason from responses is "loading".
  - Modified `AIUtils.GetResponse` to use the default model if none is specified.
  - Modified `InitializeNewConversation` to use the default model for greeting generation (a fast and cheap model).
- Modified `WebChatDialog` constructor to pass the provider name to the base class.
- Modified the construction of `WebChatDialog` in `WebChatUtils.ShowWebChatDialog` to pass the provider name.
- Modified `GetModel` in `AIStatefulAsyncComponentBase` to use the provider's global model defined in settings if none is specified.
- Updated release workflow to automatically assign PRs to milestones
- Enhanced new-branch workflow with versioning guidance
- Using the `StripThinkTags` in all `DataProcessing` tools to avoid including reasoning text in the processed data.

### Fixed

- Fix incorrect model handling in `AIStatefulAsyncComponentBase`.
- Fixed certificate creation tests to handle CI environment constraints
- Updated `GhRetrieveComponents` to use the correct ai tool `gh_list_components` instead of `gh_get_available_components`
- Fixes "Missing required parameter: ‘response_format.json_schema' in text-list-generate with OpenAI provider" ([#259](https://github.com/architects-toolkit/SmartHopper/issues/259)).
- Fixes "Check structured output compatibility with models" ([#273](https://github.com/architects-toolkit/SmartHopper/issues/273)).

## [0.3.6-alpha] - 2025-07-20

### Added

- Added icon to `AIModelsComponent`

## [0.3.5-alpha] - 2025-07-19

### Added

- New methods in AIProvider base class:
  - Add DefaultServerUrl property
  - Added CallApi method to AIProvider base class supporting GET/POST/DELETE/PATCH
  - Added RetrieveAvailableModels method to AIProvider base class with default to empty list
- Implemented RetrieveAvailableModels, CallApi and DefaultServerUrl to existing providers (MistralAIProvider, OpenAIProvider, and DeepSeekProvider).
- New AIModelsComponent component under SmartHopper > AI categories that uses provider's RetrieveAvailableModels() to fetch model list.

### Changed

- Update providersResources access modifiers from public to internal
- Clean up AboutDialog by removing MathJax attribution
- Moved provider selection logic from AIProviderComponentBase to AIProviderComponentBase
- Moved InputsChanged method with override for including HasProviderChanged from AIStatefulAsyncComponentBase to AIProviderComponentBase

### Removed

- Removed MathJax support from chat UI since it was not properly implemented and was generating security warnings on GitHub.

## [0.3.4-alpha] - 2025-07-11

### Added

- Added `Instructions` input to `AIChatComponent` ([#87](https://github.com/architects-toolkit/SmartHopper/issues/87))
- Added `systemPrompt` parameter to `WebChatUtils.ShowWebChatDialog`
- Context manager improvements:
  - Added support for "-*" to exclude all providers/context in one go
  - Added support for space as additional delimiters in filter strings
  - Explicitly handle "*" wildcard to include all providers/context by default
- Added `gh_group` AI tool for grouping components by GUID, with support to custom names and colors
- Added `list_generate` AI tool for generating a list of items from a prompt and count ([#6](https://github.com/architects-toolkit/SmartHopper/issues/6))
- New `AITextListGenerate` component implementing `list_generate` AI tool with type 'text' ([#6](https://github.com/architects-toolkit/SmartHopper/issues/6))
- Added `Category` property to `AITool` with default value "General"
- New `Filter` class for common include/exclude patterns processing

### Changed

- Several improvements to `AIChatComponent`:
  - Updated `WebChatDialog` to use provided system prompt or fall back to default
  - Improved default system prompt for AI Chat to focus on a Grasshopper assistant, including tool call examples
  - Added `gh_group` mention to default system prompt
- Modified manifest to reflect new instructions input feature in AI Chat Component
- Modified `AITextEvaluate`, `AITextGenerate`, `AIListEvaluate` and `AIListFilter` to exclude all context using the new "-*" filter
- Code reorganization:
  - Reorganized `AIProvider`, `AIContext` and `AITool` managers
  - Code cleanup in `AIChatComponent`, `WebChatDialog` and `WebChatUtils`
  - Renamed `SmartHopper.Config` to `SmartHopper.Infrastructure`
  - Renamed `SmartHopper.Config.Tests` to `SmartHopper.Infrastructure.Tests`
- Updated `StringConverter.StringToColor` to accept argb, rgb, html and known color names as input
- Change `GetResponse` parameter from `includeToolDefinitions` to `toolFilter`
- Updated AITool constructor to require category parameter
- Categorized existing tools with DataProcessing, Components, Knowledge and Scripting categories
- Updated unit tests to include category parameter
- Integrated the new `Filter` class in `GetFormattedTools` and `GetCurrentContext`

### Removed

- Removed unnecessary `GetModel` and `GetFormattedTools` methods in `OpenAIProvider`, `MistralAIProvider` and `TemplateProvider`
- Removed `GetResponse` method from `AIStatefulAsyncComponentBase` in favor of `CallAiToolAsync`

## [0.3.3-alpha] - 2025-06-23

### WIP

- Adding LaTeX support in chat UI with the MathJax library.

### Added

- Added DeepSeek provider ([#222](https://github.com/architects-toolkit/SmartHopper/issues/222)).
- Added temperature parameter support for MistralAI, OpenAI, and DeepSeek providers.
- Added slider UI control in settings dialog for numeric parameters.
- Added reasoning support:
  - Render reasoning panels for `<think>` tags in chat UI as collapsible `<details>` blocks.
  - Exclude reasoning from copy-paste (`mdContent`) and include in HTML display (`htmlContent`).
  - Added configurable `reasoning_effort` setting (low, medium, high) for OpenAI o-series models.
  - New `StripThinkTags` method in `Config.Utils.AI`.
  - Set up OpenAI and DeepSeek to return reasoning in the response.

### Changed

- Updated default OpenAI model to gpt-4.1-mini.
- Mention `DeepSeek` as available provider in the About dialog.
- Settings dialog improvements:
  - Added dropdown support for provider settings when a list of allowed values is provided.
  - Increased max tokens for OpenAI, MistralAI and DeepSeek providers to 100000.
  - Improved descriptions.
  - Setting values that are empty or whitespace will be removed from the settings file on `UpdateProviderSettings`.
- AI providers updates:
  - Updated deprecated OpenAI max_tokens parameter to max_completion_tokens.
  - Refactored OpenAI, MistralAI, DeepSeek and TemplateProvider settings validation to use centralized validation methods.
  - Renamed `OpenAI` to `OpenAIProvider`.
  - Renamed `OpenAISettings` to `OpenAIProviderSettings`.
  - Renamed `MistralAI` to `MistralAIProvider`.
  - Renamed `MistralAISettings` to `MistralAIProviderSettings`.
  - OpenAI, MisralAI and DeepSeek now remove `<think>` tags from messages before sending them to the API, using the `StripThinkTags` method from `Config.Utils.AI`.
  - Reorganized providers settings and moved them from `AIProvider` to `AIProviderSettings`.

### Removed

- Provider settings cleanup:
  - Removed `private LoadSettings` method from `OpenAISettings`.
  - Removed `private LoadSettings` method from `TemplateProviderSettings`.
  - Removed `CreateSettingsControl`, `GetSettings` and `LoadSettings` method from `IAIProviderSettings` and all implementations.
- Removed `ConcatenateItemsToJsonList` method from `ParsingTools` since it was not used.

### Fixed

- Fixed "AI List Filter might not be working as expected" ([#220](https://github.com/architects-toolkit/SmartHopper/issues/220)).
- Fixes "Accepted feature request: Add compatibility to Magistral thinking (by MistralAI)" ([#223](https://github.com/architects-toolkit/SmartHopper/issues/223)).
- Fixed limit to 4096 tokens for AI providers in settings dialog.
- Fixed errors in validation methods of providers.
- Fixed failing settings integrity check during initialization because providers were not loaded yet.
- Fixed settings dialog dropdown values not being saved and restored from storage.

## [0.3.2-alpha] - 2025-06-15

### Added

- Added undo support to `MoveInstance`, `SetComponentPreview`, and `SetComponentLock`.
- New `ScriptTools` class in `SmartHopper.Core.Grasshopper.Tools` for Grasshopper script components, including:
  - New `script_review` AI tool for reviewing Grasshopper scripts.
  - New `script_new` AI tool for generating Grasshopper scripts.
- Added support for script components in `GhPutTools`, enabling placement of script components with code from GhJSON.
- Enhanced `GetObjectsDetails` in `GHDocumentUtils` to serialize variable input and output parameters from script components to GhJSON.
- Extended `GhPutTools` to handle variable input and output parameters when placing script components from GhJSON.
- Added support for parameter modifiers (simplify, flatten, graft, reverse) in both input and output parameters for script components in `GhPutTools` and `GHDocumentUtils`.
- New `CallAiTool` method in `AIStatefulAsyncComponentBase` to handle provider and model selection, and metrics output.
- `AiTools` now define their own endpoint.
- New icons for all components.

### Changed

- Minimum Rhino version required increased to 8.19
- Updated SmartHopper logo
- Renamed `gh_retrieve_components` by `gh_get_available_components`
- Prevent `GHDocumentUtils.GetObjectsDetails` from generating humanReadable field if value is already human readable (numbers and strings)
- Renamed `evaluateList` and `filterList` AI tools to `list_evaluate` and `list_filter`
- Renamed `evaluateText` and `generateText` AI tools to `text_evaluate` and `text_generate`
- Migrated `GhPutTools` to `Utils` in `Core.Grasshopper`
- Split AI Tools into smaller files:
  - `TextTools` into `text_evaluate.cs` and `text_generate.cs`
  - `ListTools` into `list_evaluate.cs` and `list_filter.cs`
  - `GhObjTools` into `gh_tidy_up.cs`, `gh_toggle_preview.cs`, `gh_toggle_lock.cs`, `gh_move_obj.cs`
  - `GhPutTools` into `gh_put.cs`
  - `WebTools` into `web_generic_page_read.cs`, `web_rhino_forum_read_post.cs` and `web_rhino_forum_search.cs`
  - `GhGetTools` into `gh_get.cs`, `gh_list_components.cs` and `gh_list_categories.cs`
  - `ScriptTools` into `script_new.cs` and `script_review.cs`
- Now `Put` removes all default inputs and outputs from the component before adding a new script component.
- Improved OpenAI provider to support structured output.
- Improved `script_new` in several ways:
  - Now it creates component inputs and outputs.
  - It returns the instance GUID of the created component.
- Modified `AITextGenerate`, `AITextEvaluate`, `AIListEvaluate` and `AIListFilter` to use `AIToolManager` instead of calling the AI tool directly.
- Improved components descriptions.

### Deprecated

- `GetResponse` method in `AIStatefulAsyncComponentBase` is deprecated. Use `CallAiTool` instead.

### Removed

- Removed `Eto.Forms` reference from `SmartHopper.Config`.
- Removed the `GetEndpoint` method from `AIStatefulAsyncComponentBase`.

### Fixed

- Fixed MistralAI provider not working with structured output ([#112](https://github.com/architects-toolkit/SmartHopper/issues/112)).
- Fixed OpenAI error in API URI.
- Fixed CI Signature Tests in `SmartHopper.Config.Tests`.
- Fixed OpenAI logo quality.

## [0.3.1-alpha] - 2025-05-06

### Added

- Added the "Accepted feature request: Allow for copy-paste the chat in a good format when selecting the text" ([#86](https://github.com/architects-toolkit/SmartHopper/issues/86)).
- Added support for script components in `GhGet`.
- Allow `CreateComponentGrid` for fractional row positions for components, to create a more human-like layout.
- Added `gh_tidy_up` AI tool in `GhObjTools` for arranging selected components into a dependency-based grid layout.
- New `gh_tidy_up` component.
- New `SelectingComponentBase` for components that need the button to select other components.
- New `GHJsonAnalyzer` and `GHJsonFixer` classes for analyzing and fixing GHJSON formats.

### Changed

- Improved chat UI with timestamps for messages, collapsible tool messages, inline metrics per message, button to copy codeblocks to clipboard, and better formatting.
- Reorganization of JSON models for clearer structure.
- Migrated the `GhPut` tool from the `GhPutComponent` to the `GhPutTools` class, using the `AIToolManager`.
- `DeserializeJSON` now fixes invalid InstanceGuids in Grasshopper JSON documents when deserializing.
- Moved `DependencyGraphUtils` and `ConnectionGraphUtils` from `SmartHopper.Core.Graph` to `SmartHopper.Core.Grasshopper.Graph`.
- Improved `CreateComponentGrid` in `DependencyGraphUtils`:
  - Now returns original pivots relative to the most top-left component to ensure relative positioning
  - Uses a more human-like layout with column widths based on actual component widths
  - Uses horizontal margin of 50 and vertical spacing of 80
  - Centers Params from their actual center instead of the top-left position
  - Improved by detecting islands of components, ensure connected components stay together, and use barycenter heuristic algorithm for initial layer ordering
  - Minimizes connection length
  - Aligns parents with children
- Improved `MoveInstance`:
  - Added a nice animation so that components move smoothly to their new position.
  - Skip movement if initial and target positions are the same.
- Modified `GhGetComponents` to use the new `SelectingComponentBase`.
- Implemented the new `GHJsonAnalyzer` and `GHJsonFixer` in `GhPutTools` and `GhPutComponents`.

### Fixed

- Fixed issue with tool calls in chat messages. Now the code provides exactly the json structure expected by MistralAI and OpenAI.
- Fixed tooltip visibility at the bottom of the chat.
- Fixed component placement in `GhPut` tool was too separated.
- Fixed source components in `TopologicalSort` were not sorted in reverse order.
- Limited `ghget` connections to components within the result objects set.
- Fixed `gh_tidy_up` moving components on every execution.
- Fixed `CreateComponentGrid` joining last and last-1 column together.
- (automatically added) Fixes "Panels and params position is calculated from top-left, not from center" ([#184](https://github.com/architects-toolkit/SmartHopper/issues/184)).

## [0.3.0-alpha] - 2025-04-27

### Added

- Enabled the AIChat component to execute tools in Grasshopper.
- Added optional 'Filter' input to `GhGetComponents` component for filtering by errors, warnings, remarks, selected, unselected, enabled, disabled, previewon, previewoff, previewcapable, notpreviewcapable. Supports include/exclude syntax (+/-) provided as a list of tags, each tag in a separate line, comma-separated or space-separated.
- Added optional 'Type filter' input to `GhGetComponents` component to filter by component type (params, components, inputComponents, outputComponents and processingComponents).
- Added `ConnectionGraphUtils` class in `SmartHopper.Core.Graph` namespace with method `ExpandByDepth` to expand a set of component IDs by following connections up to the given depth.
- Added `GhRetrieveComponents` component and `ghretrievecomponents` AI tool for listing Grasshopper component types with descriptions, keywords, category filters, and list of inputs and outputs.
- Added `ghcategories` AI tool in `GhTools` to list Grasshopper component categories and subcategories with optional soft string filter.
- Added new `gh_toggle_preview` AI tool in `GhObjTools` for toggling Grasshopper component preview by GUID.
- Added new `gh_toggle_lock` AI tool in `GhObjTools` for toggling Grasshopper component lock state by GUID.
- Added new `gh_move_obj` AI tool in `GhObjTools` for moving Grasshopper component pivot by GUID with absolute or relative position.
- Added `MoveInstance` method in `GHCanvasUtils` to move existing instances by GUID with absolute or relative pivot positions.
- Improved security in Providers by accepting only signed assemblies.
- Added multiple CI Tests, for example, to ensure unsigned provider assemblies are rejected by `ProviderManager.VerifySignature`, to ensure only signed assemblies are loaded by `ProviderManager.LoadProviderAssembly`, and to ensure only enabled providers are registered by `ProviderManager.RegisterProviders`.
- Added `AIToolCall.cs`, a new model for AI tool call requests.
- Added `SmartHopperInitializer.cs`, a static class for safe startup and provider initialization.
- Added `StyledMessageDialog` class in `SmartHopper.Config.Dialogs` for consistent message dialog styling with the SmartHopper logo.
- Added `WebTools` to retrieve webpages from the Internet and provide them to the AI provider.
- Added `Search Rhino Forum` webtool to query posts in Rhino Forum.
- Added `Get Rhino Forum Post` webtool to retrieve full JSON of a Rhino Discourse forum post by ID.

### Changed

- Renamed the 'Branches Input' and 'Processed Branches' parameters to 'Data Count' and 'Iterations Count' in `DeconstructMetricsComponents`. Improved descriptions for both parameters.
- Modified `FilterListAsync` in `ListTools` to return indices instead of filtered list items, with `AIListFilter` component now handling the final list construction.
- Renamed `GhGetSelectedComponents` (GhGetSel) to `GhGetComponents`.
- Moved `GhGet` execution logic to external tools managed by `ToolManager`.
- Improved `ghget` tool's `typeFilter` input: supports include/exclude syntax (+/-) with multiple tokens (params, components, input, output, processing) and updated schema description with definitions and examples.
- Reorganized `SmartHopper.Core.Grasshopper` files in subfolders that match the namespace.
- Isolated settings so providers access them only via `ProviderManager`, not directly via `SmartHopperSettings`.
- SmartHopper icon is now used for all dialogs within SmartHopper (about, settings, messages and ai chat)

### Removed

- `GhGetComponent` was replaced by `GhGetSelectedComponents` (GhGetSel) and renamed back to `GhGetComponents`.
- Removed support for net48. From now on, Rhino 8 or later is required.
- Removed `ToolFunction` and `ToolArgument` in `AIResponse`, in favor of the more flexible `AIToolCall`.

### Fixed

- Fixed double‐encryption of sensitive settings in `SettingsDialog.SaveSettings()` causing unreadable API keys
- Fixed mismatch between in-memory and on-disk `TrustedProviders` when prompting in `ProviderManager.LoadProviderAssembly()`
- Fixed a bug in `DataProcessor` where results were being duplicated when multiple branches were grouped together to unsuccessfully prevent unnecessary API calls [#32](https://github.com/architects-toolkit/SmartHopper/issues/32)
- Fixed inconsistent list format handling between `AIListEvaluate` and `AIListFilter` components.
- Fixed `MistralAI` provider not loading `AI Tools`.
- Fixed `GhGetComponent` select functionality that was accidentally omitted in the new `GhTools`.

## [0.2.0-alpha] - 2025-04-06

### Added

- Added modular provider architecture:
  - Created new provider project structure (SmartHopper.Providers.MistralAI) with dedicated resources.
  - Created new provider project structure (SmartHopper.Providers.OpenAI) with dedicated resources.
  - Added IAIProviderFactory interface for dynamic provider discovery.
  - Implemented ProviderManager for runtime loading and management of providers.
  - Added IsEnabled property to IAIProvider interface to allow disabling template or experimental providers.
  - Created SmartHopper.Providers.Template project as a guide for implementing new providers.
- Added the new AIChat component with interactive chat interface and proper icon.
- Added WebView-based chat interface with AIChatComponent, WebChatDialog class, HtmlChatRenderer utility class, and ChatResourceManager.
- Added RunOnlyOnInputChanges property to StatefulAsyncComponentBase to control component execution behavior.
- Added AI provider selection improvements:
  - "Default" option in the AI provider selection menu to use the provider specified in SmartHopper settings.
  - Default provider selection in the settings dialog to set the global default AI provider.
- Added custom icon for the SmartHopper tab in Grasshopper.
- Added comprehensive Markdown formatting support:
  - Headings, code blocks, blockquotes, and inline formatting.
  - HTML tags like underline in Markdown text.
  - Dedicated Markdown class in the Converters namespace for centralized markdown processing.
- Added a "Supported Data Types" section to README.md documenting currently supported and planned Grasshopper-native types.
- New update-changelog-issues action and github-pr-update-changelog-issues to automatically mention missing closed issues in the changelog.

### Changed

- Refactored AI provider architecture:
  - Migrated MistralAI provider to a separate project (SmartHopper.Providers.MistralAI).
  - Migrated OpenAI provider to a separate project (SmartHopper.Providers.OpenAI).
  - Updated SmartHopperSettings to use ProviderManager for provider discovery.
  - Modified AIStatefulAsyncComponentBase to use the new provider handling approach.
  - Changed provider discovery to load assemblies from the main application directory instead of a separate "Providers" subdirectory.
  - Enhanced ProviderManager to only register providers that have IsEnabled set to true.
  - Added warning log when duplicate AI providers are encountered during registration instead of silently ignoring them.
- Modified AIChatComponent to always run when the Run parameter is true, regardless of input changes.
- Improved version badge workflow to also update badges when color doesn't match the requirements based on version type.
- Improved ChatDialog UI with numerous enhancements:
  - Modern chat-like interface featuring message bubbles and visual styling.
  - Better layout with proper text wrapping to prevent horizontal scrolling.
  - Responsive message sizing that adapts to the dialog width (80% max width with 350px minimum).
  - Message selection and copying capabilities with a context menu.
  - Automatic message height adjustment based on content and removal of visible scrollbars.
  - Improved scrolling behavior.
  - Allow only one chat dialog to be open per AI Chat Component. When running the component again, if there is a linked chat dialog, it will be focused instead of opening a new one.
- Enhanced About dialog:
  - Decreased font size.
  - Defined a minimum size.
  - Better layout and styling.
- Improved code organization:
  - All chat messages are now treated as markdown by default for consistent formatting.
  - Changed AI components to use the default provider from SmartHopper settings when "Default" is selected.
  - Updated component icon display to show the actual provider icon when "Default" is selected.
- Improved Web-based AIChat implementation:
  - Refactored WebChat resource management to use embedded resources instead of file system for improved security.
  - Enhanced WebView initialization for better cross-platform compatibility in Eto.Forms.
  - Improved error handling and debugging in ChatResourceManager and WebChatDialog.
  - Refactored WebChat HTML, CSS, and JavaScript into separate files for improved maintainability.
- Enhanced release-build.yml workflow:
  - Automatically build and attach artifacts to published releases.
  - Create platform-specific zip files (Rhino8-Windows, Rhino8-Mac) instead of a single zip with subfolders.
- Improved error handling in the AIStatefulAsyncComponentBase.
- Updated settings menu to use Eto.Forms and Eto.Drawing.
- Renamed the AI Context component to AI File Context.
- Enhanced context management system:
  - Support for multiple simultaneous context providers
  - Automatic time and environment context in AIChatComponent
  - Filtering capabilities for context by provider ID and specific context keys
  - Context filtering with comma-separated lists for multiple criteria
  - Exclusion filtering with minus prefix (e.g., "-time" excludes the time provider while including all others)
- Modified AboutDialog to inform users about the nature and limitations of AI-generated content

### Removed

- Removed MistralAI provider from SmartHopper.Config project as part of the modular architecture implementation.
- Removed OpenAI provider from SmartHopper.Config project as part of the modular architecture implementation.
- Removed dependency on HtmlAgilityPack

### Fixed

- Fixed AI provider handling:
  - Enable the AI Provider to be stored and restored from AI-powered components on writing and reading the file ([#41](https://github.com/architects-toolkit/SmartHopper/issues/41)).
  - Fixed AIChatComponent to properly use the default provider from settings when "Default" is selected in the context menu.
- Fixed build error for non-string resources in .NET Framework 4.8 target by adding GenerateResourceUsePreserializedResources property.
- Fixes "Bug: Settings menu hides sometimes" ([#94](https://github.com/architects-toolkit/SmartHopper/issues/94)).
- Fixes "Bug: AI Chat component freezes all Rhino!" ([#85](https://github.com/architects-toolkit/SmartHopper/issues/85)).
- Fixes "Bug: Settings Menu is incompatible with Mac" ([#12](https://github.com/architects-toolkit/SmartHopper/issues/12)).
- Fixes "AI disclaimer in chat and about" ([#114](https://github.com/architects-toolkit/SmartHopper/issues/114)).
- Fixed a bug opening the chat dialog that eventually froze the application.
- Fixed a bug where the chat dialog was not on top when clicking on it from the windows taskbar.

## [0.1.2-alpha] - 2025-03-17

### Changed

- Updated pull-request-validation.yml workflow to use version-tools for version validation
- Improved PR title validation with more detailed error messages and support for additional conventional commit types
- Added "security" as a valid commit type in PR title validation
- Modified update-dev-version-date.yml workflow to create a PR instead of committing changes directly to the branch

### Removed

- Removed Test GitHub Actions workflow

### Fixed

- Fixed version badge update workflow to only modify the version badge and not affect other badges in README.md
- Fixed badge addition logic in version-tools action to properly handle cases when badges don't exist
- Fixed security-patch-release.yml workflow to create a PR instead of pushing directly to main, resolving repository rule violations
- Fixed version-calculator to always perform the requested increment type without conditional logic, ensuring consistent behavior
- Fixed security-patch-release.yml workflow to create a release draft only when no PR is created
- Added new security-release-after-merge.yml workflow to create a release draft when a security patch PR is merged
- Fixed GitHub release creation by removing invalid target_commitish parameter

### Security

- (automatically added) Security release to update all workflow actions to the latest version.
- Updated several github workflows to use the latest version of actions:
  - Updated tj-actions/changed-files from v45.0 to v46.0.1
  - Updated actions/checkout to v4 across all workflows
  - Updated actions/setup-dotnet to v4
  - Updated actions/upload-artifact to v4
  - Updated actions/github-script to v7
- Enhanced pull-request-validation.yml workflow with improved error logging for version and PR title checks
- Added new security-patch-release.yml workflow for creating security patch releases outside the milestone process
- Implemented GitHub Actions security best practices by pinning actions to full commit SHAs instead of version tags
- Updated security-patch-release.yml workflow to create a PR instead of pushing directly to main, resolving repository rule violations

## [0.1.1-alpha] - 2025-03-03

### Added

- Added the new GhGetSelectedComponents component.
- Added the new AiContext component ([#40](https://github.com/architects-toolkit/SmartHopper/issues/40)).
- Added the new ListTools class with methods:
  - `FilterListAsync` (migrated from `AIListFilter` component)
  - `EvaluateListAsync` (migrated from `AIListEvaluate` component)

### Changed

- Updated README.md to better emphasize the plugin's ability to enable AI to directly read and interact with Grasshopper files.
- New About menu item using Eto.Forms instead of WinForms.
- Refactored AI text evaluation tools to improve code organization and reusability:
  - Added generic `AIEvaluationResult<T>` for standardized tool-component communication
  - Created `ParsingTools` class for reusable AI response parsing
  - Created `TextTools` with method `EvaluateTextAsync` (replacement of `AiTextEvaluate` main function)
  - Added `GenerateTextAsync` methods to `TextTools` (migrated from `AITextGenerate` component)
  - Updated `AITextGenerate` component to use the new generic tools
  - Added regions in `TextTools` to improve code organization
- Refactored AI list processing tools to improve code organization and reusability:
  - Added `ParseIndicesFromResponse` method to `ParsingTools` for reusable response parsing
  - Added `ConcatenateItemsToJson` method to `ParsingTools` for formatting list data
  - Added `ConcatenateItemsToJsonList` method to `ParsingTools` for list-to-JSON conversion
  - Added regions in `ListTools` and `ParsingTools` to improve code organization
  - Updated `AIListFilter` component to use the new generic tools
  - Updated `AIListEvaluate` component to use the new generic tools
  - Fixed error handling in list processing components to use standardized error reporting
  - Improved list processing to ensure entire lists are processed as a unit

### Fixed

- Restored functionality to set Persistent Data with the GhPutComponents component.
- Restored functionality to generate pivot grid if missing in JSON input in GhPutComponents.
- AI messages will only include context if it is not null or empty.

## [0.1.0-alpha] - 2025-01-27

### Added

- Added the new AITextEvaluate component.

### Changed

- Renamed the AI List Check components to AI List Evaluate.
- Improved AI provider's icon visualization.

### Removed

- Removed components based on the old Component Base.
- Removed the code for the old Component Base.

### Fixed

- Fixed Feature request: Full rewrite of the Component Base ([#20](https://github.com/architects-toolkit/SmartHopper/issues/20))
- Fixed Feature request: AI Text Check Component ([#4](https://github.com/architects-toolkit/SmartHopper/issues/4))

## [0.0.0-dev.250126] - 2025-01-26

### Added

- Added a new Component Base for AI-Powered components, including these features:
  - Debouncing timer to prevent fast recalculations
  - Enhanced state management system with granular state tracking
  - Better stability in the state management, that prevents unwanted recalculations
  - Store outputs and prevent from recalculating on file open
  - Store outputs and prevent from recalculating on modifying Graft/Flatten/Simplify
  - Persistent error tracking through states
  - Compatibility with button and boolean toggle in the Run input
  - Compatibility with Data Tree processing (Input and Output)
  - Manual cancellation while processing
- Added a new library with testing components.

### Changed

- General clean up and refactoring, including the suppression of unnecessary comments, and the removal of deprecated features.
- Migrate AI Text Generate component to use the new Component Base.
- Refactor DataTree libraries in Core to unify and simplify functionality.

### Fixed

- Fixed lack of comprehensive error when API key is not correct ([#13](https://github.com/architects-toolkit/SmartHopper/issues/13))
- Fixed Changing Graft/Flatten from an output requires recomputing the component ([#7](https://github.com/architects-toolkit/SmartHopper/issues/7))
- Fixed Feature request: Store outputs and prevent from recalculating on file open ([#8](https://github.com/architects-toolkit/SmartHopper/issues/8))
- Fixed Bug: Multiple calls to SolveInstance cause multipe API calls (in dev branch) ([#24](https://github.com/architects-toolkit/SmartHopper/issues/24))

## [0.0.0-dev.250104] - 2025-01-04

### Added

- Added metrics for AI Provider and AI Model in AI-Powered components ([#11](https://github.com/architects-toolkit/SmartHopper/issues/11))

### Fixed

- Fixed bug with the Model input in AI-Powered components ([#3](https://github.com/architects-toolkit/SmartHopper/issues/3))
- Fixed model parameter handling in IAIProvider interface to ensure proper model selection across providers ([#3](https://github.com/architects-toolkit/SmartHopper/issues/3))
- Fixed issue with AI response metrics not returning the tokens used in all branches, but only the last one ([#2](https://github.com/architects-toolkit/SmartHopper/issues/2))

## [0.0.0-dev.250101] - 2025-01-01

### Added

- Initial release of SmartHopper
- Core plugin architecture for Grasshopper integration
- Base component framework for custom nodes
- GitHub Actions workflow for automated validation
  - Version format checking
  - Changelog updates verification
  - Conventional commit enforcement
- Comprehensive documentation and examples
  - README with setup instructions
  - CONTRIBUTING guidelines<|MERGE_RESOLUTION|>--- conflicted
+++ resolved
@@ -7,7 +7,6 @@
 
 ## [Unreleased]
 
-<<<<<<< HEAD
 ### Added
 
 - New tests for Context Manager and Model Manager.
@@ -25,7 +24,7 @@
 
 - Fixed "ImageViewer" saving images errors. Now it will create a temporary file that will be deleted after saving to prevent file system issues.
 - Fixed "Invalid model" when model manager was providing the wildcard instead of the actual default model name.
-=======
+
 ## [0.5.2-alpha] - 2025-08-12
 
 ### Fixed
@@ -33,7 +32,6 @@
 - StackOverflowException on first run due to recursive lazy defaults in provider settings (`SmartHopperSettings.GetSetting`, `AIProvider.GetSetting<T>`), guarded with thread-static recursion checks.
 - Readiness guard in `SmartHopperSettings.RefreshProvidersLocalStorage` to avoid partial refresh before all providers register settings UI.
 - OpenAI and MistralAI providers now fall back to static model lists/capabilities on API errors or empty API responses, preventing empty model selections.
->>>>>>> 442e543e
 
 ## [0.5.1-alpha] - 2025-07-30
 
@@ -46,11 +44,7 @@
 - Greeting generation was using stored settings models instead of the provider's default model. To solve it, now if `AIUtils.GetResponse` doesn't get a model, it will use the provider's default model.
 - Components triggered with a Boolean Toggle (permanent true value) weren't calculating when the toggle was turned to true.
 - Lazy default values in `AI Provider Settings` to prevent race conditions at initialization.
-<<<<<<< HEAD
 - Fixed "List length in list_generate was not met for long requests" ([#277](https://github.com/architects-toolkit/SmartHopper/issues/277)).
-=======
-- Fixed "List length in list_generate was not met for long requests" ([#277)](https://github.com/architects-toolkit/SmartHopper/issues/277))
->>>>>>> 442e543e
 
 ## [0.5.0-alpha] - 2025-07-29
 
